--- conflicted
+++ resolved
@@ -75,25 +75,13 @@
             event (:class:`~kytos.core.events.KytosEvent):
                 Event with ofpt_stats_reply in message.
         """
-<<<<<<< HEAD
-        output = "\n***** STATS REPLY *****\n"
-        output += " --> {}\n".format(event.source.switch.id)
-        msg = event.content['message']
-        if msg.body_type == \
-                pyof.v0x01.controller2switch.common.StatsTypes.OFPST_FLOW:
-            switch = event.source.switch
-            switch.flows = [ Flow10.from_of_flow_stats(f, switch)
-                             for f in msg.body ]
-            output += " --> Number of Flows: {}\n".format(len(msg.body))
-            #log.info(output)
-=======
         switch = event.source.switch
         msg = event.content['message']
         if msg.body_type == StatsTypes.OFPST_FLOW:
-            switch.flows = msg.body
+            switch.flows = [ Flow10.from_of_flow_stats(f, switch)
+                             for f in msg.body ]
         elif msg.body_type == StatsTypes.OFPST_DESC:
             switch.update_description(msg.body)
->>>>>>> 37c4c8ff
 
     @listen_to('kytos/of_core.v0x0[14].messages.in.ofpt_features_reply')
     def handle_features_reply(self, event):
