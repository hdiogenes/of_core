"""OpenFlow 1.3 OXM match fields.

Flow's match is very different from OF 1.0. Instead of always having all
fields, there's a variable list of match fields and each one is an Openflow
eXtended Match Type-Length-Value (OXM TLV) element.

This module provides high-level Python classes for OXM TLV fields in order to
make the OF 1.3 match fields easy to use and to be coded.
"""
from abc import ABC, abstractmethod

from pyof.foundation.basic_types import HWAddress, IPAddress, IPV6Address
from pyof.v0x04.common.flow_match import OxmOfbMatchField, OxmTLV, VlanId

from napps.kytos.of_core.v0x04.utils import bytes_to_mask, mask_to_bytes


class MatchField(ABC):
    """Base class for match fields. Abstract OXM TLVs of python-openflow.

    Just extend this class and you will be forced to define the required
    low-level attributes and methods below:

    * "name" attribute (field name to be displayed in JSON);
    * "oxm_field" attribute (``OxmOfbMatchField`` enum);
    * Method to return a pyof OxmTLV;
    * Method to create an instance from an OxmTLV.
    """

    def __init__(self, value):
        """Define match field value."""
        self.value = value

    @property
    @classmethod
    @abstractmethod
    def name(cls):
        """Define a name to be displayed in JSON.

        It can be overriden just by a class attibute.
        """

    @property
    @classmethod
    @abstractmethod
    def oxm_field(cls):
        """Define this subclass ``OxmOfbMatchField`` value.

        It can be overriden just by as a class attibute.
        """

    @abstractmethod
    def as_of_tlv(self):
        """Return a pyof OXM TLV instance."""

    @classmethod
    @abstractmethod
    def from_of_tlv(cls, tlv):
        """Return an instance from a pyof OXM TLV."""

    def __eq__(self, other):
        """Two objects are equal if their values are the same.

        The oxm_field equality is checked indirectly when comparing whether
        the objects are instances of the same class.
        """
        return isinstance(other, self.__class__) and other.value == self.value


class MatchDLVLAN(MatchField):
    """Match for datalink VLAN ID."""

    name = 'dl_vlan'
    oxm_field = OxmOfbMatchField.OFPXMT_OFB_VLAN_VID

    def as_of_tlv(self):
        """Return a pyof OXM TLV instance."""
        try:
            value = int(self.value)
            mask = None
            oxm_hasmask = False
        except ValueError:
            value, mask = map(int, self.value.split('/'))
            oxm_hasmask = True
        value = value | VlanId.OFPVID_PRESENT
        value_bytes = value.to_bytes(2, 'big')
        if mask:
            mask = mask | VlanId.OFPVID_PRESENT
            value_bytes += mask.to_bytes(2, 'big')
        return OxmTLV(oxm_field=self.oxm_field,
                      oxm_hasmask=oxm_hasmask,
                      oxm_value=value_bytes)

    @classmethod
    def from_of_tlv(cls, tlv):
        """Return an instance from a pyof OXM TLV."""
        vlan_id = int.from_bytes(tlv.oxm_value[:2], 'big') & 4095
        value = vlan_id
        if tlv.oxm_hasmask:
            vlan_mask = int.from_bytes(tlv.oxm_value[2:], 'big') & 4095
            value = f'{vlan_id}/{vlan_mask}'
        return cls(value)


class MatchDLVLANPCP(MatchField):
    """Match for VLAN Priority Code Point."""

    name = 'dl_vlan_pcp'
    oxm_field = OxmOfbMatchField.OFPXMT_OFB_VLAN_PCP

    def as_of_tlv(self):
        """Return a pyof OXM TLV instance."""
        value_bytes = self.value.to_bytes(1, 'big')
        return OxmTLV(oxm_field=self.oxm_field, oxm_value=value_bytes)

    @classmethod
    def from_of_tlv(cls, tlv):
        """Return an instance from a pyof OXM TLV."""
        priority = int.from_bytes(tlv.oxm_value, 'big')
        return cls(priority)


class MatchDLSrc(MatchField):
    """Match for datalink source."""

    name = 'dl_src'
    oxm_field = OxmOfbMatchField.OFPXMT_OFB_ETH_SRC

    def as_of_tlv(self):
        """Return a pyof OXM TLV instance."""
        if '/' in self.value:
            value, mask = self.value.split('/')
            mask = mask.upper()
            if mask == 'FF:FF:FF:FF:FF:FF':
                mask = None
                oxm_hasmask = False
            else:
                oxm_hasmask = True
        else:
            value = self.value
            mask = None
            oxm_hasmask = False
        value_bytes = HWAddress(value).pack()
        if mask:
            value_bytes += HWAddress(mask).pack()
        return OxmTLV(oxm_field=self.oxm_field,
                      oxm_hasmask=oxm_hasmask,
                      oxm_value=value_bytes)

    @classmethod
    def from_of_tlv(cls, tlv):
        """Return an instance from a pyof OXM TLV."""
        hw_address = HWAddress()
        hw_address.unpack(tlv.oxm_value)
        addr_str = str(hw_address)
        value = addr_str
        if tlv.oxm_hasmask:
            hw_mask = HWAddress()
            hw_mask.unpack(tlv.oxm_value[6:])
            mask_str = str(hw_mask)
            value = f'{addr_str}/{mask_str}'
        return cls(value)


class MatchDLDst(MatchField):
    """Match for datalink destination."""

    name = 'dl_dst'
    oxm_field = OxmOfbMatchField.OFPXMT_OFB_ETH_DST

    def as_of_tlv(self):
        """Return a pyof OXM TLV instance."""
        if '/' in self.value:
            value, mask = self.value.split('/')
            mask = mask.upper()
            if mask == 'FF:FF:FF:FF:FF:FF':
                mask = None
                oxm_hasmask = False
            else:
                oxm_hasmask = True
        else:
            value = self.value
            mask = None
            oxm_hasmask = False
        value_bytes = HWAddress(value).pack()
        if mask:
            value_bytes += HWAddress(mask).pack()
        return OxmTLV(oxm_field=self.oxm_field,
                      oxm_hasmask=oxm_hasmask,
                      oxm_value=value_bytes)

    @classmethod
    def from_of_tlv(cls, tlv):
        """Return an instance from a pyof OXM TLV."""
        hw_address = HWAddress()
        hw_address.unpack(tlv.oxm_value)
        addr_str = str(hw_address)
        value = addr_str
        if tlv.oxm_hasmask:
            hw_mask = HWAddress()
            hw_mask.unpack(tlv.oxm_value[6:])
            mask_str = str(hw_mask)
            value = f'{addr_str}/{mask_str}'
        return cls(value)


class MatchDLType(MatchField):
    """Match for datalink type."""

    name = 'dl_type'
    oxm_field = OxmOfbMatchField.OFPXMT_OFB_ETH_TYPE

    def as_of_tlv(self):
        """Return a pyof OXM TLV instance."""
        value_bytes = self.value.to_bytes(2, 'big')
        return OxmTLV(oxm_field=self.oxm_field, oxm_value=value_bytes)

    @classmethod
    def from_of_tlv(cls, tlv):
        """Return an instance from a pyof OXM TLV."""
        port = int.from_bytes(tlv.oxm_value, 'big')
        return cls(port)


class MatchNwSrc(MatchField):
    """Match for IPV4 source."""

    name = 'nw_src'
    oxm_field = OxmOfbMatchField.OFPXMT_OFB_IPV4_SRC

    def as_of_tlv(self):
        """Return a pyof OXM TLV instance."""
        ip_addr = IPAddress(self.value)
        value_bytes = ip_addr.pack()
        if ip_addr.netmask < 32:
            value_bytes += mask_to_bytes(ip_addr.netmask, 32)
        return OxmTLV(oxm_field=self.oxm_field,
                      oxm_hasmask=ip_addr.netmask < 32,
                      oxm_value=value_bytes)

    @classmethod
    def from_of_tlv(cls, tlv):
        """Return an instance from a pyof OXM TLV."""
        ip_address = IPAddress()
        ip_address.unpack(tlv.oxm_value)
        addr_str = str(ip_address)
        value = addr_str
        if tlv.oxm_hasmask:
            value = f'{addr_str}/{bytes_to_mask(tlv.oxm_value[4:], 32)}'
        return cls(value)


class MatchNwDst(MatchField):
    """Match for IPV4 destination."""

    name = 'nw_dst'
    oxm_field = OxmOfbMatchField.OFPXMT_OFB_IPV4_DST

    def as_of_tlv(self):
        """Return a pyof OXM TLV instance."""
        ip_addr = IPAddress(self.value)
        value_bytes = ip_addr.pack()
        if ip_addr.netmask < 32:
            value_bytes += mask_to_bytes(ip_addr.netmask, 32)
        return OxmTLV(oxm_field=self.oxm_field,
                      oxm_hasmask=ip_addr.netmask < 32,
                      oxm_value=value_bytes)

    @classmethod
    def from_of_tlv(cls, tlv):
        """Return an instance from a pyof OXM TLV."""
        ip_address = IPAddress()
        ip_address.unpack(tlv.oxm_value)
        addr_str = str(ip_address)
        value = addr_str
        if tlv.oxm_hasmask:
            value = f'{addr_str}/{bytes_to_mask(tlv.oxm_value[4:], 32)}'
        return cls(value)


class MatchNwProto(MatchField):
    """Match for IP protocol."""

    name = 'nw_proto'
    oxm_field = OxmOfbMatchField.OFPXMT_OFB_IP_PROTO

    def as_of_tlv(self):
        """Return a pyof OXM TLV instance."""
        value_bytes = self.value.to_bytes(1, 'big')
        return OxmTLV(oxm_field=self.oxm_field, oxm_value=value_bytes)

    @classmethod
    def from_of_tlv(cls, tlv):
        """Return an instance from a pyof OXM TLV."""
        priority = int.from_bytes(tlv.oxm_value, 'big')
        return cls(priority)


class MatchInPort(MatchField):
    """Match for input port."""

    name = 'in_port'
    oxm_field = OxmOfbMatchField.OFPXMT_OFB_IN_PORT

    def as_of_tlv(self):
        """Return a pyof OXM TLV instance."""
        value_bytes = self.value.to_bytes(4, 'big')
        return OxmTLV(oxm_field=self.oxm_field, oxm_value=value_bytes)

    @classmethod
    def from_of_tlv(cls, tlv):
        """Return an instance from a pyof OXM TLV."""
        port = int.from_bytes(tlv.oxm_value, 'big')
        return cls(port)


class MatchTCPSrc(MatchField):
    """Match for TCP source."""

    name = 'tp_src'
    oxm_field = OxmOfbMatchField.OFPXMT_OFB_TCP_SRC

    def as_of_tlv(self):
        """Return a pyof OXM TLV instance."""
        value_bytes = self.value.to_bytes(2, 'big')
        return OxmTLV(oxm_field=self.oxm_field, oxm_value=value_bytes)

    @classmethod
    def from_of_tlv(cls, tlv):
        """Return an instance from a pyof OXM TLV."""
        port = int.from_bytes(tlv.oxm_value, 'big')
        return cls(port)


class MatchTCPDst(MatchField):
    """Match for TCP destination."""

    name = 'tp_dst'
    oxm_field = OxmOfbMatchField.OFPXMT_OFB_TCP_DST

    def as_of_tlv(self):
        """Return a pyof OXM TLV instance."""
        value_bytes = self.value.to_bytes(2, 'big')
        return OxmTLV(oxm_field=self.oxm_field, oxm_value=value_bytes)

    @classmethod
    def from_of_tlv(cls, tlv):
        """Return an instance from a pyof OXM TLV."""
        port = int.from_bytes(tlv.oxm_value, 'big')
        return cls(port)


<<<<<<< HEAD
=======
class MatchInPhyPort(MatchField):
    """Match for physical input port."""

    name = 'in_phy_port'
    oxm_field = OxmOfbMatchField.OFPXMT_OFB_IN_PHY_PORT

    def as_of_tlv(self):
        """Return a pyof OXM TLV instance."""
        value_bytes = self.value.to_bytes(4, 'big')
        return OxmTLV(oxm_field=self.oxm_field, oxm_value=value_bytes)

    @classmethod
    def from_of_tlv(cls, tlv):
        """Return an instance from a pyof OXM TLV."""
        port = int.from_bytes(tlv.oxm_value, 'big')
        return cls(port)


class MatchIPDSCP(MatchField):
    """Match for IP DSCP."""

    name = 'ip_dscp'
    oxm_field = OxmOfbMatchField.OFPXMT_OFB_IP_DSCP

    def as_of_tlv(self):
        """Return a pyof OXM TLV instance."""
        value_bytes = self.value.to_bytes(1, 'big')
        return OxmTLV(oxm_field=self.oxm_field, oxm_value=value_bytes)

    @classmethod
    def from_of_tlv(cls, tlv):
        """Return an instance from a pyof OXM TLV."""
        value = int.from_bytes(tlv.oxm_value, 'big')
        return cls(value)


class MatchIPECN(MatchField):
    """Match for IP ECN."""

    name = 'ip_ecn'
    oxm_field = OxmOfbMatchField.OFPXMT_OFB_IP_ECN

    def as_of_tlv(self):
        """Return a pyof OXM TLV instance."""
        value_bytes = self.value.to_bytes(1, 'big')
        return OxmTLV(oxm_field=self.oxm_field, oxm_value=value_bytes)

    @classmethod
    def from_of_tlv(cls, tlv):
        """Return an instance from a pyof OXM TLV."""
        value = int.from_bytes(tlv.oxm_value, 'big')
        return cls(value)


class MatchUDPSrc(MatchField):
    """Match for UDP source."""

    name = 'udp_src'
    oxm_field = OxmOfbMatchField.OFPXMT_OFB_UDP_SRC

    def as_of_tlv(self):
        """Return a pyof OXM TLV instance."""
        value_bytes = self.value.to_bytes(2, 'big')
        return OxmTLV(oxm_field=self.oxm_field, oxm_value=value_bytes)

    @classmethod
    def from_of_tlv(cls, tlv):
        """Return an instance from a pyof OXM TLV."""
        port = int.from_bytes(tlv.oxm_value, 'big')
        return cls(port)


class MatchUDPDst(MatchField):
    """Match for UDP destination."""

    name = 'udp_dst'
    oxm_field = OxmOfbMatchField.OFPXMT_OFB_UDP_DST

    def as_of_tlv(self):
        """Return a pyof OXM TLV instance."""
        value_bytes = self.value.to_bytes(2, 'big')
        return OxmTLV(oxm_field=self.oxm_field, oxm_value=value_bytes)

    @classmethod
    def from_of_tlv(cls, tlv):
        """Return an instance from a pyof OXM TLV."""
        port = int.from_bytes(tlv.oxm_value, 'big')
        return cls(port)


>>>>>>> 5e79be25
class MatchSCTPSrc(MatchField):
    """Match for SCTP source."""

    name = 'sctp_src'
    oxm_field = OxmOfbMatchField.OFPXMT_OFB_SCTP_SRC

    def as_of_tlv(self):
        """Return a pyof OXM TLV instance."""
        value_bytes = self.value.to_bytes(2, 'big')
        return OxmTLV(oxm_field=self.oxm_field, oxm_value=value_bytes)

    @classmethod
    def from_of_tlv(cls, tlv):
        """Return an instance from a pyof OXM TLV."""
<<<<<<< HEAD
        priority = int.from_bytes(tlv.oxm_value, 'big')
        return cls(priority)
=======
        value = int.from_bytes(tlv.oxm_value, 'big')
        return cls(value)
>>>>>>> 5e79be25


class MatchSCTPDst(MatchField):
    """Match for SCTP destination."""

    name = 'sctp_dst'
    oxm_field = OxmOfbMatchField.OFPXMT_OFB_SCTP_DST

    def as_of_tlv(self):
        """Return a pyof OXM TLV instance."""
        value_bytes = self.value.to_bytes(2, 'big')
        return OxmTLV(oxm_field=self.oxm_field, oxm_value=value_bytes)

    @classmethod
    def from_of_tlv(cls, tlv):
        """Return an instance from a pyof OXM TLV."""
<<<<<<< HEAD
=======
        value = int.from_bytes(tlv.oxm_value, 'big')
        return cls(value)


class MatchICMPV4Type(MatchField):
    """Match for ICMPV4 type."""

    name = 'icmpv4_type'
    oxm_field = OxmOfbMatchField.OFPXMT_OFB_ICMPV4_TYPE

    def as_of_tlv(self):
        """Return a pyof OXM TLV instance."""
        value_bytes = self.value.to_bytes(1, 'big')
        return OxmTLV(oxm_field=self.oxm_field, oxm_value=value_bytes)

    @classmethod
    def from_of_tlv(cls, tlv):
        """Return an instance from a pyof OXM TLV."""
        port = int.from_bytes(tlv.oxm_value, 'big')
        return cls(port)


class MatchICMPV4Code(MatchField):
    """Match for ICMPV4 code."""

    name = 'icmpv4_code'
    oxm_field = OxmOfbMatchField.OFPXMT_OFB_ICMPV4_CODE

    def as_of_tlv(self):
        """Return a pyof OXM TLV instance."""
        value_bytes = self.value.to_bytes(1, 'big')
        return OxmTLV(oxm_field=self.oxm_field, oxm_value=value_bytes)

    @classmethod
    def from_of_tlv(cls, tlv):
        """Return an instance from a pyof OXM TLV."""
>>>>>>> 5e79be25
        priority = int.from_bytes(tlv.oxm_value, 'big')
        return cls(priority)


<<<<<<< HEAD
=======
class MatchARPOP(MatchField):
    """Match for ARP opcode."""

    name = 'arp_op'
    oxm_field = OxmOfbMatchField.OFPXMT_OFB_ARP_OP

    def as_of_tlv(self):
        """Return a pyof OXM TLV instance."""
        value_bytes = self.value.to_bytes(2, 'big')
        return OxmTLV(oxm_field=self.oxm_field, oxm_value=value_bytes)

    @classmethod
    def from_of_tlv(cls, tlv):
        """Return an instance from a pyof OXM TLV."""
        opcode = int.from_bytes(tlv.oxm_value, 'big')
        return cls(opcode)


>>>>>>> 5e79be25
class MatchARPSPA(MatchField):
    """Match for ARP Sender IP Address."""

    name = 'arp_spa'
    oxm_field = OxmOfbMatchField.OFPXMT_OFB_ARP_SPA

    def as_of_tlv(self):
        """Return a pyof OXM TLV instance."""
        ip_addr = IPAddress(self.value)
        value_bytes = ip_addr.pack()
        if ip_addr.netmask < 32:
            value_bytes += mask_to_bytes(ip_addr.netmask, 32)
        return OxmTLV(oxm_field=self.oxm_field,
                      oxm_hasmask=ip_addr.netmask < 32,
                      oxm_value=value_bytes)

    @classmethod
    def from_of_tlv(cls, tlv):
        """Return an instance from a pyof OXM TLV."""
        ip_address = IPAddress()
        ip_address.unpack(tlv.oxm_value)
        addr_str = str(ip_address)
        value = addr_str
        if tlv.oxm_hasmask:
            value = f'{addr_str}/{bytes_to_mask(tlv.oxm_value[4:], 32)}'
        return cls(value)


class MatchARPTPA(MatchField):
    """Match for ARP Target IP Address."""

    name = 'arp_tpa'
    oxm_field = OxmOfbMatchField.OFPXMT_OFB_ARP_TPA

    def as_of_tlv(self):
        """Return a pyof OXM TLV instance."""
        ip_addr = IPAddress(self.value)
        value_bytes = ip_addr.pack()
        if ip_addr.netmask < 32:
            value_bytes += mask_to_bytes(ip_addr.netmask, 32)
        return OxmTLV(oxm_field=self.oxm_field,
                      oxm_hasmask=ip_addr.netmask < 32,
                      oxm_value=value_bytes)

    @classmethod
    def from_of_tlv(cls, tlv):
        """Return an instance from a pyof OXM TLV."""
        ip_address = IPAddress()
        ip_address.unpack(tlv.oxm_value)
        addr_str = str(ip_address)
        value = addr_str
        if tlv.oxm_hasmask:
            value = f'{addr_str}/{bytes_to_mask(tlv.oxm_value[4:], 32)}'
        return cls(value)


class MatchARPSHA(MatchField):
    """Match for ARP Sender MAC Address."""

    name = 'arp_sha'
    oxm_field = OxmOfbMatchField.OFPXMT_OFB_ARP_SHA

    def as_of_tlv(self):
        """Return a pyof OXM TLV instance."""
        if '/' in self.value:
            value, mask = self.value.split('/')
            mask = mask.upper()
            if mask == 'FF:FF:FF:FF:FF:FF':
                mask = None
                oxm_hasmask = False
            else:
                oxm_hasmask = True
        else:
            value = self.value
            mask = None
            oxm_hasmask = False
        value_bytes = HWAddress(value).pack()
        if mask:
            value_bytes += HWAddress(mask).pack()
        return OxmTLV(oxm_field=self.oxm_field,
                      oxm_hasmask=oxm_hasmask,
                      oxm_value=value_bytes)

    @classmethod
    def from_of_tlv(cls, tlv):
        """Return an instance from a pyof OXM TLV."""
        hw_address = HWAddress()
        hw_address.unpack(tlv.oxm_value)
        addr_str = str(hw_address)
        value = addr_str
        if tlv.oxm_hasmask:
            hw_mask = HWAddress()
            hw_mask.unpack(tlv.oxm_value[6:])
            mask_str = str(hw_mask)
            value = f'{addr_str}/{mask_str}'
        return cls(value)


class MatchARPTHA(MatchField):
    """Match for ARP Target MAC Address."""

    name = 'arp_tha'
    oxm_field = OxmOfbMatchField.OFPXMT_OFB_ARP_THA

    def as_of_tlv(self):
        """Return a pyof OXM TLV instance."""
        if '/' in self.value:
            value, mask = self.value.split('/')
            mask = mask.upper()
            if mask == 'FF:FF:FF:FF:FF:FF':
                mask = None
                oxm_hasmask = False
            else:
                oxm_hasmask = True
        else:
            value = self.value
            mask = None
            oxm_hasmask = False
        value_bytes = HWAddress(value).pack()
        if mask:
            value_bytes += HWAddress(mask).pack()
        return OxmTLV(oxm_field=self.oxm_field,
                      oxm_hasmask=oxm_hasmask,
                      oxm_value=value_bytes)

    @classmethod
    def from_of_tlv(cls, tlv):
        """Return an instance from a pyof OXM TLV."""
        hw_address = HWAddress()
        hw_address.unpack(tlv.oxm_value)
        addr_str = str(hw_address)
        value = addr_str
        if tlv.oxm_hasmask:
            hw_mask = HWAddress()
            hw_mask.unpack(tlv.oxm_value[6:])
            mask_str = str(hw_mask)
            value = f'{addr_str}/{mask_str}'
        return cls(value)


class MatchIPV6Src(MatchField):
    """Match for IPV6 source."""

    name = 'ipv6_src'
    oxm_field = OxmOfbMatchField.OFPXMT_OFB_IPV6_SRC

    def as_of_tlv(self):
        """Return a pyof OXM TLV instance."""
        ip_addr = IPV6Address(self.value)
        value_bytes = ip_addr.pack()
        if ip_addr.netmask < 128:
            value_bytes += mask_to_bytes(ip_addr.netmask, 128)
        return OxmTLV(oxm_field=self.oxm_field,
                      oxm_hasmask=ip_addr.netmask < 128,
                      oxm_value=value_bytes)

    @classmethod
    def from_of_tlv(cls, tlv):
        """Return an instance from a pyof OXM TLV."""
        ip_address = IPV6Address()
        ip_address.unpack(tlv.oxm_value)
        addr_str = str(ip_address)
        value = addr_str
        if tlv.oxm_hasmask:
            value = f'{addr_str}/{bytes_to_mask(tlv.oxm_value[16:], 128)}'
        return cls(value)


class MatchIPV6Dst(MatchField):
    """Match for IPV6 destination."""

    name = 'ipv6_dst'
    oxm_field = OxmOfbMatchField.OFPXMT_OFB_IPV6_DST

    def as_of_tlv(self):
        """Return a pyof OXM TLV instance."""
        ip_addr = IPV6Address(self.value)
        value_bytes = ip_addr.pack()
        if ip_addr.netmask < 128:
            value_bytes += mask_to_bytes(ip_addr.netmask, 128)
        return OxmTLV(oxm_field=self.oxm_field,
                      oxm_hasmask=ip_addr.netmask < 128,
                      oxm_value=value_bytes)

    @classmethod
    def from_of_tlv(cls, tlv):
        """Return an instance from a pyof OXM TLV."""
        ip_address = IPV6Address()
        ip_address.unpack(tlv.oxm_value)
        addr_str = str(ip_address)
        value = addr_str
        if tlv.oxm_hasmask:
            value = f'{addr_str}/{bytes_to_mask(tlv.oxm_value[16:], 128)}'
        return cls(value)


<<<<<<< HEAD
=======
class MatchIPV6FLabel(MatchField):
    """Match for IPV6 Flow Label."""

    name = 'ipv6_flabel'
    oxm_field = OxmOfbMatchField.OFPXMT_OFB_IPV6_FLABEL

    def as_of_tlv(self):
        """Return a pyof OXM TLV instance."""
        try:
            value = int(self.value)
            mask = None
            oxm_hasmask = False
        except ValueError:
            value, mask = map(int, self.value.split('/'))
            oxm_hasmask = True
        value_bytes = value.to_bytes(4, 'big')
        if mask:
            value_bytes += mask.to_bytes(4, 'big')
        return OxmTLV(oxm_field=self.oxm_field,
                      oxm_hasmask=oxm_hasmask,
                      oxm_value=value_bytes)

    @classmethod
    def from_of_tlv(cls, tlv):
        """Return an instance from a pyof OXM TLV."""
        value = int.from_bytes(tlv.oxm_value[:4], 'big')
        if tlv.oxm_hasmask:
            flabel_mask = int.from_bytes(tlv.oxm_value[4:], 'big')
            value = f'{value}/{flabel_mask}'
        return cls(value)


class MatchICMPV6Type(MatchField):
    """Match for ICMPV6 type."""

    name = 'icmpv6_type'
    oxm_field = OxmOfbMatchField.OFPXMT_OFB_ICMPV6_TYPE

    def as_of_tlv(self):
        """Return a pyof OXM TLV instance."""
        value_bytes = self.value.to_bytes(1, 'big')
        return OxmTLV(oxm_field=self.oxm_field, oxm_value=value_bytes)

    @classmethod
    def from_of_tlv(cls, tlv):
        """Return an instance from a pyof OXM TLV."""
        port = int.from_bytes(tlv.oxm_value, 'big')
        return cls(port)


class MatchICMPV6Code(MatchField):
    """Match for ICMPV6 code."""

    name = 'icmpv6_code'
    oxm_field = OxmOfbMatchField.OFPXMT_OFB_ICMPV6_CODE

    def as_of_tlv(self):
        """Return a pyof OXM TLV instance."""
        value_bytes = self.value.to_bytes(1, 'big')
        return OxmTLV(oxm_field=self.oxm_field, oxm_value=value_bytes)

    @classmethod
    def from_of_tlv(cls, tlv):
        """Return an instance from a pyof OXM TLV."""
        priority = int.from_bytes(tlv.oxm_value, 'big')
        return cls(priority)


class MatchNDTarget(MatchField):
    """Match for IPV6 ND Target."""

    name = 'nd_tar'
    oxm_field = OxmOfbMatchField.OFPXMT_OFB_IPV6_ND_TARGET

    def as_of_tlv(self):
        """Return a pyof OXM TLV instance."""
        value_bytes = self.value.to_bytes(16, 'big')
        return OxmTLV(oxm_field=self.oxm_field, oxm_value=value_bytes)

    @classmethod
    def from_of_tlv(cls, tlv):
        """Return an instance from a pyof OXM TLV."""
        target = int.from_bytes(tlv.oxm_value, 'big')
        return cls(target)


class MatchNDSLL(MatchField):
    """Match for IPV6 ND SLL."""

    name = 'nd_sll'
    oxm_field = OxmOfbMatchField.OFPXMT_OFB_IPV6_ND_SLL

    def as_of_tlv(self):
        """Return a pyof OXM TLV instance."""
        value_bytes = self.value.to_bytes(6, 'big')
        return OxmTLV(oxm_field=self.oxm_field, oxm_value=value_bytes)

    @classmethod
    def from_of_tlv(cls, tlv):
        """Return an instance from a pyof OXM TLV."""
        sll = int.from_bytes(tlv.oxm_value, 'big')
        return cls(sll)


class MatchNDTLL(MatchField):
    """Match for IPV6 ND TLL."""

    name = 'nd_tll'
    oxm_field = OxmOfbMatchField.OFPXMT_OFB_IPV6_ND_TLL

    def as_of_tlv(self):
        """Return a pyof OXM TLV instance."""
        value_bytes = self.value.to_bytes(6, 'big')
        return OxmTLV(oxm_field=self.oxm_field, oxm_value=value_bytes)

    @classmethod
    def from_of_tlv(cls, tlv):
        """Return an instance from a pyof OXM TLV."""
        tll = int.from_bytes(tlv.oxm_value, 'big')
        return cls(tll)


>>>>>>> 5e79be25
class MatchMPLSLabel(MatchField):
    """Match for MPLS Label."""

    name = 'mpls_lab'
    oxm_field = OxmOfbMatchField.OFPXMT_OFB_MPLS_LABEL

    def as_of_tlv(self):
        """Return a pyof OXM TLV instance."""
        value_bytes = self.value.to_bytes(4, 'big')
        return OxmTLV(oxm_field=self.oxm_field, oxm_value=value_bytes)

    @classmethod
    def from_of_tlv(cls, tlv):
        """Return an instance from a pyof OXM TLV."""
        lab = int.from_bytes(tlv.oxm_value, 'big')
        return cls(lab)


class MatchMPLSTC(MatchField):
    """Match for MPLS TC."""

    name = 'mpls_tc'
    oxm_field = OxmOfbMatchField.OFPXMT_OFB_MPLS_TC

    def as_of_tlv(self):
        """Return a pyof OXM TLV instance."""
        value_bytes = self.value.to_bytes(1, 'big')
        return OxmTLV(oxm_field=self.oxm_field, oxm_value=value_bytes)

    @classmethod
    def from_of_tlv(cls, tlv):
        """Return an instance from a pyof OXM TLV."""
        value = int.from_bytes(tlv.oxm_value, 'big')
        return cls(value)


class MatchMPLSBOS(MatchField):
    """Match for MPLS BOS."""

    name = 'mpls_bos'
    oxm_field = OxmOfbMatchField.OFPXMT_OFP_MPLS_BOS

    def as_of_tlv(self):
        """Return a pyof OXM TLV instance."""
        value_bytes = self.value.to_bytes(1, 'big')
        return OxmTLV(oxm_field=self.oxm_field, oxm_value=value_bytes)

    @classmethod
    def from_of_tlv(cls, tlv):
        """Return an instance from a pyof OXM TLV."""
        bos = int.from_bytes(tlv.oxm_value, 'big')
        return cls(bos)


<<<<<<< HEAD
=======
class MatchPBBISID(MatchField):
    """Match for PBB ISID."""

    name = 'pbb_isid'
    oxm_field = OxmOfbMatchField.OFPXMT_OFB_PBB_ISID

    def as_of_tlv(self):
        """Return a pyof OXM TLV instance."""
        try:
            value = int(self.value)
            mask = None
            oxm_hasmask = False
        except ValueError:
            value, mask = map(int, self.value.split('/'))
            oxm_hasmask = True
        value_bytes = value.to_bytes(3, 'big')
        if mask:
            value_bytes += mask.to_bytes(3, 'big')
        return OxmTLV(oxm_field=self.oxm_field,
                      oxm_hasmask=oxm_hasmask,
                      oxm_value=value_bytes)

    @classmethod
    def from_of_tlv(cls, tlv):
        """Return an instance from a pyof OXM TLV."""
        value = int.from_bytes(tlv.oxm_value[:3], 'big')
        if tlv.oxm_hasmask:
            pbb_isid_mask = int.from_bytes(tlv.oxm_value[3:], 'big')
            value = f'{value}/{pbb_isid_mask}'
        return cls(value)


class MatchEXTHDR(MatchField):
    """Match for IPV6 EXTHDR."""

    name = 'v6_hdr'
    oxm_field = OxmOfbMatchField.OFPXMT_OFB_IPV6_EXTHDR

    def as_of_tlv(self):
        """Return a pyof OXM TLV instance."""
        try:
            value = int(self.value)
            mask = None
            oxm_hasmask = False
        except ValueError:
            value, mask = map(int, self.value.split('/'))
            oxm_hasmask = True
        value_bytes = value.to_bytes(2, 'big')
        if mask:
            value_bytes += mask.to_bytes(2, 'big')
        return OxmTLV(oxm_field=self.oxm_field,
                      oxm_hasmask=oxm_hasmask,
                      oxm_value=value_bytes)

    @classmethod
    def from_of_tlv(cls, tlv):
        """Return an instance from a pyof OXM TLV."""
        value = int.from_bytes(tlv.oxm_value[:2], 'big')
        if tlv.oxm_hasmask:
            exhead_mask = int.from_bytes(tlv.oxm_value[2:], 'big')
            value = f'{value}/{exhead_mask}'
        return cls(value)


>>>>>>> 5e79be25
class MatchMetadata(MatchField):
    """Match for table metadata."""

    name = 'metadata'
    oxm_field = OxmOfbMatchField.OFPXMT_OFB_METADATA

    def as_of_tlv(self):
        """Return a pyof OXM TLV instance."""
        try:
            value = int(self.value)
            mask = None
            oxm_hasmask = False
        except ValueError:
            value, mask = map(int, self.value.split('/'))
            oxm_hasmask = True
        value_bytes = value.to_bytes(8, 'big')
        if mask:
            value_bytes += mask.to_bytes(8, 'big')
        return OxmTLV(oxm_field=self.oxm_field,
                      oxm_hasmask=oxm_hasmask,
                      oxm_value=value_bytes)

    @classmethod
    def from_of_tlv(cls, tlv):
        """Return an instance from a pyof OXM TLV."""
        value = int.from_bytes(tlv.oxm_value[:8], 'big')
        if tlv.oxm_hasmask:
            metadata_mask = int.from_bytes(tlv.oxm_value[8:], 'big')
            value = f'{value}/{metadata_mask}'
        return cls(value)


<<<<<<< HEAD
class MatchTunnelID(MatchField):
=======
class MatchTUNNELID(MatchField):
>>>>>>> 5e79be25
    """Match for tunnel id."""

    name = 'tun_id'
    oxm_field = OxmOfbMatchField.OFPXMT_OFB_TUNNEL_ID

    def as_of_tlv(self):
        """Return a pyof OXM TLV instance."""
        try:
            value = int(self.value)
            mask = None
            oxm_hasmask = False
        except ValueError:
            value, mask = map(int, self.value.split('/'))
            oxm_hasmask = True
        value_bytes = value.to_bytes(8, 'big')
        if mask:
            value_bytes += mask.to_bytes(8, 'big')
        return OxmTLV(oxm_field=self.oxm_field,
                      oxm_hasmask=oxm_hasmask,
                      oxm_value=value_bytes)

    @classmethod
    def from_of_tlv(cls, tlv):
        """Return an instance from a pyof OXM TLV."""
        value = int.from_bytes(tlv.oxm_value[:8], 'big')
        if tlv.oxm_hasmask:
            tunnel_mask = int.from_bytes(tlv.oxm_value[8:], 'big')
            value = f'{value}/{tunnel_mask}'
        return cls(value)


class MatchFieldFactory(ABC):
    """Create the correct MatchField subclass instance.

    As OF 1.3 has many match fields and there are many ways to (un)pack their
    OxmTLV.oxm_value, this class does all the work of finding the correct
    MatchField class and instantiating the corresponding object.
    """

    __classes = {}

    @classmethod
    def from_name(cls, name, value):
        """Return the proper object from name and value."""
        field_class = cls._get_class(name)
        if field_class:
            return field_class(value)
        return None

    @classmethod
    def from_of_tlv(cls, tlv):
        """Return the proper object from a pyof OXM TLV."""
        field_class = cls._get_class(tlv.oxm_field)
        if field_class:
            return field_class.from_of_tlv(tlv)
        return None

    @classmethod
    def _get_class(cls, name_or_field):
        """Return the proper object from field name or OxmTLV.oxm_field."""
        if not cls.__classes:
            cls._index_classes()
        return cls.__classes.get(name_or_field)

    @classmethod
    def _index_classes(cls):
        for subclass in MatchField.__subclasses__():
            cls.__classes[subclass.name] = subclass
            cls.__classes[subclass.oxm_field] = subclass<|MERGE_RESOLUTION|>--- conflicted
+++ resolved
@@ -350,8 +350,6 @@
         return cls(port)
 
 
-<<<<<<< HEAD
-=======
 class MatchInPhyPort(MatchField):
     """Match for physical input port."""
 
@@ -442,7 +440,6 @@
         return cls(port)
 
 
->>>>>>> 5e79be25
 class MatchSCTPSrc(MatchField):
     """Match for SCTP source."""
 
@@ -457,74 +454,64 @@
     @classmethod
     def from_of_tlv(cls, tlv):
         """Return an instance from a pyof OXM TLV."""
-<<<<<<< HEAD
+        value = int.from_bytes(tlv.oxm_value, 'big')
+        return cls(value)
+
+
+class MatchSCTPDst(MatchField):
+    """Match for SCTP destination."""
+
+    name = 'sctp_dst'
+    oxm_field = OxmOfbMatchField.OFPXMT_OFB_SCTP_DST
+
+    def as_of_tlv(self):
+        """Return a pyof OXM TLV instance."""
+        value_bytes = self.value.to_bytes(2, 'big')
+        return OxmTLV(oxm_field=self.oxm_field, oxm_value=value_bytes)
+
+    @classmethod
+    def from_of_tlv(cls, tlv):
+        """Return an instance from a pyof OXM TLV."""
+        value = int.from_bytes(tlv.oxm_value, 'big')
+        return cls(value)
+
+
+class MatchICMPV4Type(MatchField):
+    """Match for ICMPV4 type."""
+
+    name = 'icmpv4_type'
+    oxm_field = OxmOfbMatchField.OFPXMT_OFB_ICMPV4_TYPE
+
+    def as_of_tlv(self):
+        """Return a pyof OXM TLV instance."""
+        value_bytes = self.value.to_bytes(1, 'big')
+        return OxmTLV(oxm_field=self.oxm_field, oxm_value=value_bytes)
+
+    @classmethod
+    def from_of_tlv(cls, tlv):
+        """Return an instance from a pyof OXM TLV."""
+        port = int.from_bytes(tlv.oxm_value, 'big')
+        return cls(port)
+
+
+class MatchICMPV4Code(MatchField):
+    """Match for ICMPV4 code."""
+
+    name = 'icmpv4_code'
+    oxm_field = OxmOfbMatchField.OFPXMT_OFB_ICMPV4_CODE
+
+    def as_of_tlv(self):
+        """Return a pyof OXM TLV instance."""
+        value_bytes = self.value.to_bytes(1, 'big')
+        return OxmTLV(oxm_field=self.oxm_field, oxm_value=value_bytes)
+
+    @classmethod
+    def from_of_tlv(cls, tlv):
+        """Return an instance from a pyof OXM TLV."""
         priority = int.from_bytes(tlv.oxm_value, 'big')
         return cls(priority)
-=======
-        value = int.from_bytes(tlv.oxm_value, 'big')
-        return cls(value)
->>>>>>> 5e79be25
-
-
-class MatchSCTPDst(MatchField):
-    """Match for SCTP destination."""
-
-    name = 'sctp_dst'
-    oxm_field = OxmOfbMatchField.OFPXMT_OFB_SCTP_DST
-
-    def as_of_tlv(self):
-        """Return a pyof OXM TLV instance."""
-        value_bytes = self.value.to_bytes(2, 'big')
-        return OxmTLV(oxm_field=self.oxm_field, oxm_value=value_bytes)
-
-    @classmethod
-    def from_of_tlv(cls, tlv):
-        """Return an instance from a pyof OXM TLV."""
-<<<<<<< HEAD
-=======
-        value = int.from_bytes(tlv.oxm_value, 'big')
-        return cls(value)
-
-
-class MatchICMPV4Type(MatchField):
-    """Match for ICMPV4 type."""
-
-    name = 'icmpv4_type'
-    oxm_field = OxmOfbMatchField.OFPXMT_OFB_ICMPV4_TYPE
-
-    def as_of_tlv(self):
-        """Return a pyof OXM TLV instance."""
-        value_bytes = self.value.to_bytes(1, 'big')
-        return OxmTLV(oxm_field=self.oxm_field, oxm_value=value_bytes)
-
-    @classmethod
-    def from_of_tlv(cls, tlv):
-        """Return an instance from a pyof OXM TLV."""
-        port = int.from_bytes(tlv.oxm_value, 'big')
-        return cls(port)
-
-
-class MatchICMPV4Code(MatchField):
-    """Match for ICMPV4 code."""
-
-    name = 'icmpv4_code'
-    oxm_field = OxmOfbMatchField.OFPXMT_OFB_ICMPV4_CODE
-
-    def as_of_tlv(self):
-        """Return a pyof OXM TLV instance."""
-        value_bytes = self.value.to_bytes(1, 'big')
-        return OxmTLV(oxm_field=self.oxm_field, oxm_value=value_bytes)
-
-    @classmethod
-    def from_of_tlv(cls, tlv):
-        """Return an instance from a pyof OXM TLV."""
->>>>>>> 5e79be25
-        priority = int.from_bytes(tlv.oxm_value, 'big')
-        return cls(priority)
-
-
-<<<<<<< HEAD
-=======
+
+
 class MatchARPOP(MatchField):
     """Match for ARP opcode."""
 
@@ -543,7 +530,6 @@
         return cls(opcode)
 
 
->>>>>>> 5e79be25
 class MatchARPSPA(MatchField):
     """Match for ARP Sender IP Address."""
 
@@ -740,8 +726,6 @@
         return cls(value)
 
 
-<<<<<<< HEAD
-=======
 class MatchIPV6FLabel(MatchField):
     """Match for IPV6 Flow Label."""
 
@@ -864,7 +848,6 @@
         return cls(tll)
 
 
->>>>>>> 5e79be25
 class MatchMPLSLabel(MatchField):
     """Match for MPLS Label."""
 
@@ -919,8 +902,6 @@
         return cls(bos)
 
 
-<<<<<<< HEAD
-=======
 class MatchPBBISID(MatchField):
     """Match for PBB ISID."""
 
@@ -985,7 +966,6 @@
         return cls(value)
 
 
->>>>>>> 5e79be25
 class MatchMetadata(MatchField):
     """Match for table metadata."""
 
@@ -1018,11 +998,7 @@
         return cls(value)
 
 
-<<<<<<< HEAD
-class MatchTunnelID(MatchField):
-=======
 class MatchTUNNELID(MatchField):
->>>>>>> 5e79be25
     """Match for tunnel id."""
 
     name = 'tun_id'
